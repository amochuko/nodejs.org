--- conflicted
+++ resolved
@@ -1,10 +1,5 @@
 'use strict'
 
-<<<<<<< HEAD
-
-exports.getRegion = function (region) {
-  for (var reg in store.regions) {
-=======
 const yaml = require('js-yaml')
 const fs = require('fs')
 const path = require('path')
@@ -18,7 +13,6 @@
 function getRegion (region) {
   let reg
   for (reg in store.regions) {
->>>>>>> f2cb8f97
     if (store.regions[reg].region === region) return store.regions[reg]
   }
   reg = { region: region }
@@ -26,29 +20,21 @@
   return reg
 }
 
-<<<<<<< HEAD
-exports.isSoT = function(region, city) {
-  for (var reg in store.regions) {
-    if (store.regions[reg].region == region) {
-      var meetups = store.regions[reg].meetups
-      for (var i in meetups) {
-        if (meetups[i].city == city) {
-          if (meetups[i].source_of_truth)
-            return true
-          return false
-        }
+function isSoT (region, city, name) {
+  let meetups = region.meetups
+  for (const i in meetups) {
+    if (meetups[i].city === city && meetups[i].name === name) {
+      if (meetups[i].source_of_truth) {
+        return true
       }
+      return false
     }
   }
   return false
 }
 
-exports.removeEmpty = function (dict) {
-  for (var i in dict) {
-=======
 function removeEmpty (dict) {
   for (const i in dict) {
->>>>>>> f2cb8f97
     if (!dict[i]) delete dict[i]
   }
 }
@@ -72,4 +58,5 @@
 exports.removeEmpty = removeEmpty
 exports.getRegion = getRegion
 exports.replace = replace
-exports.save = save+exports.save = save
+exports.isSoT = isSoT