<!DOCTYPE html>
<html lang="{{site.locale}}">
{{> html-head }}

<body>
    {{> header }}

    <div id="main">
        <div class="container has-side-nav">

            <aside>
                <ul>
                    <li{{#equals path site.foundation.link}} class="active"{{/equals}}>
                        <a href="/{{site.locale}}/{{site.foundation.link}}/">{{site.foundation.text}}</a>
                    </li>
                    <li{{#equals path site.foundation.members.link}} class="active"{{/equals}}>
                        <a href="/{{site.locale}}/{{site.foundation.members.link}}/">{{site.foundation.members.text}}</a>
                    </li>
<<<<<<< HEAD
                    <li{{#equals path site.foundation.board.link}} class="active"{{/equals}}>
                        <a href="/{{site.locale}}/{{site.foundation.board.link}}/">{{site.foundation.board.text}}</a>
                    </li>

                    </li>
=======
>>>>>>> 7454b355
                    <li{{#equals path site.foundation.tsc.link}} class="active"{{/equals}}>
                        <a href="/{{site.locale}}/{{site.foundation.tsc.link}}/">{{site.foundation.tsc.text}}</a>
                    </li>
                    <li{{#equals path site.foundation.itn.link}} class="active"{{/equals}}>
                        <a href="/{{site.locale}}/{{site.foundation.itn.link}}/">{{site.foundation.itn.text}}</a>
                    </li>
                    <li{{#equals path site.foundation.announce.link}} class="active"{{/equals}}>
                        <a href="/{{site.locale}}/{{site.foundation.announce.link}}/">{{site.foundation.announce.text}}</a>
                    </li>
                </ul>
            </aside>

            <article>
                {{{ contents }}}
            </article>

        </div>
    </div>

    {{> footer }}
</body>
</html><|MERGE_RESOLUTION|>--- conflicted
+++ resolved
@@ -16,14 +16,9 @@
                     <li{{#equals path site.foundation.members.link}} class="active"{{/equals}}>
                         <a href="/{{site.locale}}/{{site.foundation.members.link}}/">{{site.foundation.members.text}}</a>
                     </li>
-<<<<<<< HEAD
                     <li{{#equals path site.foundation.board.link}} class="active"{{/equals}}>
                         <a href="/{{site.locale}}/{{site.foundation.board.link}}/">{{site.foundation.board.text}}</a>
                     </li>
-
-                    </li>
-=======
->>>>>>> 7454b355
                     <li{{#equals path site.foundation.tsc.link}} class="active"{{/equals}}>
                         <a href="/{{site.locale}}/{{site.foundation.tsc.link}}/">{{site.foundation.tsc.text}}</a>
                     </li>
